--- conflicted
+++ resolved
@@ -41,13 +41,8 @@
     pub fn new(
         program: &Program,
         trace_enabled: bool,
-<<<<<<< HEAD
-        hint_executor: &'static dyn HintProcessor,
-    ) -> Result<CairoRunner, RunnerError> {
-=======
         hint_executor: &'a dyn HintProcessor,
-    ) -> CairoRunner<'a> {
->>>>>>> d20f81dd
+    ) -> Result<CairoRunner<'a>, RunnerError> {
         let builtin_ordered_list = vec![
             String::from("output"),
             String::from("pedersen"),
@@ -422,13 +417,9 @@
                 references: Vec::new(),
             },
         };
-<<<<<<< HEAD
-        let cairo_runner = CairoRunner::new(&program, false, &HINT_EXECUTOR);
+        let hint_processor = BuiltinHintProcessor::new_empty();
+        let cairo_runner = CairoRunner::new(&program, false, &hint_processor);
         assert!(cairo_runner.is_err());
-=======
-        let hint_processor = BuiltinHintProcessor::new_empty();
-        let _cairo_runner = CairoRunner::new(&program, false, &hint_processor);
->>>>>>> d20f81dd
     }
 
     #[test]
@@ -462,12 +453,8 @@
                 references: Vec::new(),
             },
         };
-<<<<<<< HEAD
-        let mut cairo_runner = CairoRunner::new(&program, false, &HINT_EXECUTOR).unwrap();
-=======
         let hint_processor = BuiltinHintProcessor::new_empty();
-        let mut cairo_runner = CairoRunner::new(&program, false, &hint_processor);
->>>>>>> d20f81dd
+        let mut cairo_runner = CairoRunner::new(&program, false, &hint_processor).unwrap();
         let program_base = Some(Relocatable {
             segment_index: 5,
             offset: 9,
@@ -510,12 +497,8 @@
                 references: Vec::new(),
             },
         };
-<<<<<<< HEAD
-        let mut cairo_runner = CairoRunner::new(&program, false, &HINT_EXECUTOR).unwrap();
-=======
         let hint_processor = BuiltinHintProcessor::new_empty();
-        let mut cairo_runner = CairoRunner::new(&program, false, &hint_processor);
->>>>>>> d20f81dd
+        let mut cairo_runner = CairoRunner::new(&program, false, &hint_processor).unwrap();
         cairo_runner.initialize_segments(None);
         assert_eq!(
             cairo_runner.program_base,
@@ -553,12 +536,8 @@
                 references: Vec::new(),
             },
         };
-<<<<<<< HEAD
-        let mut cairo_runner = CairoRunner::new(&program, false, &HINT_EXECUTOR).unwrap();
-=======
         let hint_processor = BuiltinHintProcessor::new_empty();
-        let mut cairo_runner = CairoRunner::new(&program, false, &hint_processor);
->>>>>>> d20f81dd
+        let mut cairo_runner = CairoRunner::new(&program, false, &hint_processor).unwrap();
         cairo_runner.program_base = Some(relocatable!(1, 0));
         cairo_runner.execution_base = Some(relocatable!(2, 0));
         let stack = Vec::new();
@@ -588,12 +567,8 @@
                 references: Vec::new(),
             },
         };
-<<<<<<< HEAD
-        let mut cairo_runner = CairoRunner::new(&program, false, &HINT_EXECUTOR).unwrap();
-=======
         let hint_processor = BuiltinHintProcessor::new_empty();
-        let mut cairo_runner = CairoRunner::new(&program, false, &hint_processor);
->>>>>>> d20f81dd
+        let mut cairo_runner = CairoRunner::new(&program, false, &hint_processor).unwrap();
         for _ in 0..2 {
             cairo_runner
                 .vm
@@ -640,12 +615,8 @@
                 references: Vec::new(),
             },
         };
-<<<<<<< HEAD
-        let mut cairo_runner = CairoRunner::new(&program, false, &HINT_EXECUTOR).unwrap();
-=======
         let hint_processor = BuiltinHintProcessor::new_empty();
-        let mut cairo_runner = CairoRunner::new(&program, false, &hint_processor);
->>>>>>> d20f81dd
+        let mut cairo_runner = CairoRunner::new(&program, false, &hint_processor).unwrap();
         for _ in 0..3 {
             cairo_runner
                 .vm
@@ -692,12 +663,8 @@
                 references: Vec::new(),
             },
         };
-<<<<<<< HEAD
-        let mut cairo_runner = CairoRunner::new(&program, false, &HINT_EXECUTOR).unwrap();
-=======
         let hint_processor = BuiltinHintProcessor::new_empty();
-        let mut cairo_runner = CairoRunner::new(&program, false, &hint_processor);
->>>>>>> d20f81dd
+        let mut cairo_runner = CairoRunner::new(&program, false, &hint_processor).unwrap();
         for _ in 0..2 {
             cairo_runner
                 .vm
@@ -729,12 +696,8 @@
                 references: Vec::new(),
             },
         };
-<<<<<<< HEAD
-        let mut cairo_runner = CairoRunner::new(&program, false, &HINT_EXECUTOR).unwrap();
-=======
         let hint_processor = BuiltinHintProcessor::new_empty();
-        let mut cairo_runner = CairoRunner::new(&program, false, &hint_processor);
->>>>>>> d20f81dd
+        let mut cairo_runner = CairoRunner::new(&program, false, &hint_processor).unwrap();
         for _ in 0..2 {
             cairo_runner
                 .vm
@@ -762,12 +725,8 @@
                 references: Vec::new(),
             },
         };
-<<<<<<< HEAD
-        let mut cairo_runner = CairoRunner::new(&program, false, &HINT_EXECUTOR).unwrap();
-=======
         let hint_processor = BuiltinHintProcessor::new_empty();
-        let mut cairo_runner = CairoRunner::new(&program, false, &hint_processor);
->>>>>>> d20f81dd
+        let mut cairo_runner = CairoRunner::new(&program, false, &hint_processor).unwrap();
         for _ in 0..2 {
             cairo_runner
                 .vm
@@ -814,12 +773,8 @@
                 references: Vec::new(),
             },
         };
-<<<<<<< HEAD
-        let mut cairo_runner = CairoRunner::new(&program, false, &HINT_EXECUTOR).unwrap();
-=======
         let hint_processor = BuiltinHintProcessor::new_empty();
-        let mut cairo_runner = CairoRunner::new(&program, false, &hint_processor);
->>>>>>> d20f81dd
+        let mut cairo_runner = CairoRunner::new(&program, false, &hint_processor).unwrap();
         for _ in 0..2 {
             cairo_runner
                 .vm
@@ -875,12 +830,8 @@
                 references: Vec::new(),
             },
         };
-<<<<<<< HEAD
-        let mut cairo_runner = CairoRunner::new(&program, false, &HINT_EXECUTOR).unwrap();
-=======
         let hint_processor = BuiltinHintProcessor::new_empty();
-        let mut cairo_runner = CairoRunner::new(&program, false, &hint_processor);
->>>>>>> d20f81dd
+        let mut cairo_runner = CairoRunner::new(&program, false, &hint_processor).unwrap();
         let stack = vec![MaybeRelocatable::from(bigint!(7))];
         let return_fp = MaybeRelocatable::from(bigint!(9));
         cairo_runner
@@ -902,12 +853,8 @@
                 references: Vec::new(),
             },
         };
-<<<<<<< HEAD
-        let mut cairo_runner = CairoRunner::new(&program, false, &HINT_EXECUTOR).unwrap();
-=======
         let hint_processor = BuiltinHintProcessor::new_empty();
-        let mut cairo_runner = CairoRunner::new(&program, false, &hint_processor);
->>>>>>> d20f81dd
+        let mut cairo_runner = CairoRunner::new(&program, false, &hint_processor).unwrap();
         cairo_runner.initialize_main_entrypoint().unwrap();
     }
 
@@ -924,12 +871,8 @@
                 references: Vec::new(),
             },
         };
-<<<<<<< HEAD
-        let mut cairo_runner = CairoRunner::new(&program, false, &HINT_EXECUTOR).unwrap();
-=======
         let hint_processor = BuiltinHintProcessor::new_empty();
-        let mut cairo_runner = CairoRunner::new(&program, false, &hint_processor);
->>>>>>> d20f81dd
+        let mut cairo_runner = CairoRunner::new(&program, false, &hint_processor).unwrap();
         cairo_runner.program_base = Some(relocatable!(0, 0));
         cairo_runner.execution_base = Some(relocatable!(0, 0));
         let return_pc = cairo_runner.initialize_main_entrypoint().unwrap();
@@ -949,12 +892,8 @@
                 references: Vec::new(),
             },
         };
-<<<<<<< HEAD
-        let mut cairo_runner = CairoRunner::new(&program, false, &HINT_EXECUTOR).unwrap();
-=======
         let hint_processor = BuiltinHintProcessor::new_empty();
-        let mut cairo_runner = CairoRunner::new(&program, false, &hint_processor);
->>>>>>> d20f81dd
+        let mut cairo_runner = CairoRunner::new(&program, false, &hint_processor).unwrap();
         cairo_runner.program_base = Some(relocatable!(0, 0));
         cairo_runner.initial_pc = Some(relocatable!(0, 1));
         cairo_runner.initial_ap = Some(relocatable!(1, 2));
@@ -982,12 +921,8 @@
                 references: Vec::new(),
             },
         };
-<<<<<<< HEAD
-        let mut cairo_runner = CairoRunner::new(&program, false, &HINT_EXECUTOR).unwrap();
-=======
         let hint_processor = BuiltinHintProcessor::new_empty();
-        let mut cairo_runner = CairoRunner::new(&program, false, &hint_processor);
->>>>>>> d20f81dd
+        let mut cairo_runner = CairoRunner::new(&program, false, &hint_processor).unwrap();
         cairo_runner.initial_pc = Some(relocatable!(0, 1));
         cairo_runner.initial_ap = Some(relocatable!(1, 2));
         cairo_runner.initial_fp = Some(relocatable!(1, 2));
@@ -1044,12 +979,8 @@
                 references: Vec::new(),
             },
         };
-<<<<<<< HEAD
-        let mut cairo_runner = CairoRunner::new(&program, false, &HINT_EXECUTOR).unwrap();
-=======
         let hint_processor = BuiltinHintProcessor::new_empty();
-        let mut cairo_runner = CairoRunner::new(&program, false, &hint_processor);
->>>>>>> d20f81dd
+        let mut cairo_runner = CairoRunner::new(&program, false, &hint_processor).unwrap();
         cairo_runner.initial_pc = Some(relocatable!(0, 1));
         cairo_runner.initial_ap = Some(relocatable!(1, 2));
         cairo_runner.initial_fp = Some(relocatable!(1, 2));
@@ -1117,12 +1048,8 @@
                 references: Vec::new(),
             },
         };
-<<<<<<< HEAD
-        let mut cairo_runner = CairoRunner::new(&program, false, &HINT_EXECUTOR).unwrap();
-=======
         let hint_processor = BuiltinHintProcessor::new_empty();
-        let mut cairo_runner = CairoRunner::new(&program, false, &hint_processor);
->>>>>>> d20f81dd
+        let mut cairo_runner = CairoRunner::new(&program, false, &hint_processor).unwrap();
         cairo_runner.initialize_segments(None);
         cairo_runner.initialize_main_entrypoint().unwrap();
         cairo_runner.initialize_vm().unwrap();
@@ -1278,12 +1205,8 @@
                 references: Vec::new(),
             },
         };
-<<<<<<< HEAD
-        let mut cairo_runner = CairoRunner::new(&program, false, &HINT_EXECUTOR).unwrap();
-=======
         let hint_processor = BuiltinHintProcessor::new_empty();
-        let mut cairo_runner = CairoRunner::new(&program, false, &hint_processor);
->>>>>>> d20f81dd
+        let mut cairo_runner = CairoRunner::new(&program, false, &hint_processor).unwrap();
         cairo_runner.initialize_segments(None);
         cairo_runner.initialize_main_entrypoint().unwrap();
         cairo_runner.initialize_vm().unwrap();
@@ -1477,12 +1400,8 @@
                 references: Vec::new(),
             },
         };
-<<<<<<< HEAD
-        let mut cairo_runner = CairoRunner::new(&program, false, &HINT_EXECUTOR).unwrap();
-=======
         let hint_processor = BuiltinHintProcessor::new_empty();
-        let mut cairo_runner = CairoRunner::new(&program, false, &hint_processor);
->>>>>>> d20f81dd
+        let mut cairo_runner = CairoRunner::new(&program, false, &hint_processor).unwrap();
         cairo_runner.initialize_segments(None);
         cairo_runner.initialize_main_entrypoint().unwrap();
         cairo_runner.initialize_vm().unwrap();
@@ -1708,12 +1627,8 @@
                 references: Vec::new(),
             },
         };
-<<<<<<< HEAD
-        let mut cairo_runner = CairoRunner::new(&program, true, &HINT_EXECUTOR).unwrap();
-=======
         let hint_processor = BuiltinHintProcessor::new_empty();
-        let mut cairo_runner = CairoRunner::new(&program, true, &hint_processor);
->>>>>>> d20f81dd
+        let mut cairo_runner = CairoRunner::new(&program, true, &hint_processor).unwrap();
         cairo_runner.initialize_segments(None);
         let end = cairo_runner.initialize_main_entrypoint().unwrap();
         assert_eq!(end, MaybeRelocatable::from((3, 0)));
@@ -1872,12 +1787,8 @@
                 references: Vec::new(),
             },
         };
-<<<<<<< HEAD
-        let mut cairo_runner = CairoRunner::new(&program, true, &HINT_EXECUTOR).unwrap();
-=======
         let hint_processor = BuiltinHintProcessor::new_empty();
-        let mut cairo_runner = CairoRunner::new(&program, true, &hint_processor);
->>>>>>> d20f81dd
+        let mut cairo_runner = CairoRunner::new(&program, true, &hint_processor).unwrap();
         cairo_runner.initialize_segments(None);
         let end = cairo_runner.initialize_main_entrypoint().unwrap();
         cairo_runner.initialize_vm().unwrap();
@@ -2162,12 +2073,8 @@
                 references: Vec::new(),
             },
         };
-<<<<<<< HEAD
-        let mut cairo_runner = CairoRunner::new(&program, true, &HINT_EXECUTOR).unwrap();
-=======
         let hint_processor = BuiltinHintProcessor::new_empty();
-        let mut cairo_runner = CairoRunner::new(&program, true, &hint_processor);
->>>>>>> d20f81dd
+        let mut cairo_runner = CairoRunner::new(&program, true, &hint_processor).unwrap();
         cairo_runner.initialize_segments(None);
         let end = cairo_runner.initialize_main_entrypoint().unwrap();
         cairo_runner.initialize_vm().unwrap();
@@ -2510,12 +2417,8 @@
                 references: Vec::new(),
             },
         };
-<<<<<<< HEAD
-        let mut cairo_runner = CairoRunner::new(&program, true, &HINT_EXECUTOR).unwrap();
-=======
         let hint_processor = BuiltinHintProcessor::new_empty();
-        let mut cairo_runner = CairoRunner::new(&program, true, &hint_processor);
->>>>>>> d20f81dd
+        let mut cairo_runner = CairoRunner::new(&program, true, &hint_processor).unwrap();
         cairo_runner.initialize_segments(None);
         let end = cairo_runner.initialize_main_entrypoint().unwrap();
         cairo_runner.initialize_vm().unwrap();
@@ -2933,12 +2836,8 @@
                 references: Vec::new(),
             },
         };
-<<<<<<< HEAD
-        let mut cairo_runner = CairoRunner::new(&program, true, &HINT_EXECUTOR).unwrap();
-=======
         let hint_processor = BuiltinHintProcessor::new_empty();
-        let mut cairo_runner = CairoRunner::new(&program, true, &hint_processor);
->>>>>>> d20f81dd
+        let mut cairo_runner = CairoRunner::new(&program, true, &hint_processor).unwrap();
         for _ in 0..4 {
             cairo_runner
                 .vm
@@ -3094,12 +2993,8 @@
                 references: Vec::new(),
             },
         };
-<<<<<<< HEAD
-        let mut cairo_runner = CairoRunner::new(&program, false, &HINT_EXECUTOR).unwrap();
-=======
         let hint_processor = BuiltinHintProcessor::new_empty();
-        let mut cairo_runner = CairoRunner::new(&program, false, &hint_processor);
->>>>>>> d20f81dd
+        let mut cairo_runner = CairoRunner::new(&program, false, &hint_processor).unwrap();
         cairo_runner.initialize_segments(None);
         let end = cairo_runner.initialize_main_entrypoint().unwrap();
         cairo_runner.initialize_vm().unwrap();
@@ -3235,12 +3130,8 @@
                 references: Vec::new(),
             },
         };
-<<<<<<< HEAD
-        let mut cairo_runner = CairoRunner::new(&program, true, &HINT_EXECUTOR).unwrap();
-=======
         let hint_processor = BuiltinHintProcessor::new_empty();
-        let mut cairo_runner = CairoRunner::new(&program, true, &hint_processor);
->>>>>>> d20f81dd
+        let mut cairo_runner = CairoRunner::new(&program, true, &hint_processor).unwrap();
         cairo_runner.initialize_segments(None);
         let end = cairo_runner.initialize_main_entrypoint().unwrap();
         cairo_runner.initialize_vm().unwrap();
@@ -3367,12 +3258,8 @@
                 references: Vec::new(),
             },
         };
-<<<<<<< HEAD
-        let mut cairo_runner = CairoRunner::new(&program, false, &HINT_EXECUTOR).unwrap();
-=======
         let hint_processor = BuiltinHintProcessor::new_empty();
-        let mut cairo_runner = CairoRunner::new(&program, false, &hint_processor);
->>>>>>> d20f81dd
+        let mut cairo_runner = CairoRunner::new(&program, false, &hint_processor).unwrap();
         cairo_runner.initialize_segments(None);
         assert_eq!(cairo_runner.vm.builtin_runners[0].0, String::from("output"));
         assert_eq!(
@@ -3443,12 +3330,8 @@
                 references: Vec::new(),
             },
         };
-<<<<<<< HEAD
-        let mut cairo_runner = CairoRunner::new(&program, false, &HINT_EXECUTOR).unwrap();
-=======
         let hint_processor = BuiltinHintProcessor::new_empty();
-        let mut cairo_runner = CairoRunner::new(&program, false, &hint_processor);
->>>>>>> d20f81dd
+        let mut cairo_runner = CairoRunner::new(&program, false, &hint_processor).unwrap();
         cairo_runner.initialize_segments(None);
         let end = cairo_runner.initialize_main_entrypoint().unwrap();
         cairo_runner.initialize_vm().unwrap();
@@ -3473,12 +3356,8 @@
                 references: Vec::new(),
             },
         };
-<<<<<<< HEAD
-        let mut cairo_runner = CairoRunner::new(&program, false, &HINT_EXECUTOR).unwrap();
-=======
         let hint_processor = BuiltinHintProcessor::new_empty();
-        let mut cairo_runner = CairoRunner::new(&program, false, &hint_processor);
->>>>>>> d20f81dd
+        let mut cairo_runner = CairoRunner::new(&program, false, &hint_processor).unwrap();
         cairo_runner.initialize_segments(None);
         assert_eq!(cairo_runner.vm.builtin_runners[0].0, String::from("output"));
         assert_eq!(
@@ -3526,12 +3405,8 @@
                 references: Vec::new(),
             },
         };
-<<<<<<< HEAD
-        let cairo_runner = CairoRunner::new(&program, false, &HINT_EXECUTOR).unwrap();
-=======
         let hint_processor = BuiltinHintProcessor::new_empty();
-        let cairo_runner = CairoRunner::new(&program, false, &hint_processor);
->>>>>>> d20f81dd
+        let cairo_runner = CairoRunner::new(&program, false, &hint_processor).unwrap();
         assert_eq!(cairo_runner.vm.builtin_runners[0].0, String::from("output"));
         assert_eq!(
             cairo_runner.vm.builtin_runners[1].0,
